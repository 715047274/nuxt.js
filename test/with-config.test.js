--- conflicted
+++ resolved
@@ -1,12 +1,8 @@
 import test from 'ava'
 import { resolve } from 'path'
 import rp from 'request-promise-native'
-<<<<<<< HEAD
-import { Nuxt, Builder } from '../index.js'
+import { Nuxt, Builder } from '..'
 import { interceptLog, release } from './helpers/console'
-=======
-import { Nuxt, Builder } from '..'
->>>>>>> 868e93e7
 
 const port = 4007
 const url = (route) => 'http://localhost:' + port + route
@@ -21,17 +17,11 @@
   config.rootDir = rootDir
   config.dev = false
   nuxt = new Nuxt(config)
-<<<<<<< HEAD
-
+  builder = new Builder(nuxt)
   await interceptLog('building nuxt', async () => {
-    await new Builder(nuxt).build()
-    await nuxt.listen(port, 'localhost')
+    await builder.build()
   })
-=======
-  builder = new Builder(nuxt)
-  await builder.build()
   await nuxt.listen(port, 'localhost')
->>>>>>> 868e93e7
 })
 
 test('/', async t => {
