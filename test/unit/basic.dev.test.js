--- conflicted
+++ resolved
@@ -92,13 +92,8 @@
       'css', 'cssModules', 'less', 'sass', 'scss', 'stylus', 'ts', 'tsx', 'vueStyle'
     )
     const { cssModules, vue } = loadersOptions
-<<<<<<< HEAD
     expect(cssModules.localIdentName).toBe('[fullhash:base64:6]')
     expect(vueLoader.options).toEqual(vue)
-=======
-    expect(cssModules.localIdentName).toBe('[hash:base64:6]')
-    expect(vueLoader.options).toBe(vue)
->>>>>>> 7770a833
   })
 
   test('Config: preset-env and cssnano are at then end of postcss plugins', () => {
