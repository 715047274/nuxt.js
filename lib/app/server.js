--- conflicted
+++ resolved
@@ -168,13 +168,8 @@
  
     // Call asyncData(context)
     if (Component.options.asyncData && typeof Component.options.asyncData === 'function') {
-<<<<<<< HEAD
       let promise = promisify(Component.options.asyncData, ctx)
       promise.then(asyncDataResult => {
-=======
-      const promise = promisify(Component.options.asyncData.bind(_this), ctx)
-      .then(asyncDataResult => {
->>>>>>> 518692b2
         context.asyncData[Component.options.name] = asyncDataResult
         applyAsyncData(Component)
         return asyncDataResult
