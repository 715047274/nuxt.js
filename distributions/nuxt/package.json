--- conflicted
+++ resolved
@@ -61,11 +61,7 @@
     "@nuxt/cli": "2.6.3",
     "@nuxt/core": "2.6.3",
     "@nuxt/generator": "2.6.3",
-<<<<<<< HEAD
-    "@nuxt/loading-screen": "^0.5.2",
-=======
     "@nuxt/loading-screen": "^0.5.0",
->>>>>>> 2108cd66
     "@nuxt/opencollective": "^0.2.2",
     "@nuxt/webpack": "2.6.3"
   },
