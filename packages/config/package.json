--- conflicted
+++ resolved
@@ -8,13 +8,8 @@
   ],
   "main": "dist/config.js",
   "dependencies": {
-<<<<<<< HEAD
-    "@nuxt/utils": "2.4.3",
+    "@nuxt/utils": "2.4.5",
     "consola": "^2.5.6",
-=======
-    "@nuxt/utils": "2.4.5",
-    "consola": "^2.3.2",
->>>>>>> 0ad13e04
     "std-env": "^2.2.1"
   },
   "publishConfig": {
