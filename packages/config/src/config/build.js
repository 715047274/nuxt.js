import env from 'std-env'

export default () => ({
  quiet: Boolean(env.ci || env.test),
  analyze: false,
  indicator: {
    position: 'bottom-right',
    backgroundColor: '#2E495E',
    color: '#00C48D'
  },
  profile: process.argv.includes('--profile'),
  extractCSS: false,
  crossorigin: undefined,
  cssSourceMap: undefined,
  ssr: undefined,
  parallel: false,
  cache: false,
  standalone: false,
  publicPath: '/_nuxt/',
  filenames: {
    // { isDev, isClient, isServer }
    app: ({ isDev, isModern }) => isDev ? `${isModern ? 'modern-' : ''}[name].js` : '[chunkhash].js',
    chunk: ({ isDev, isModern }) => isDev ? `${isModern ? 'modern-' : ''}[name].js` : '[chunkhash].js',
    css: ({ isDev }) => isDev ? '[name].css' : '[contenthash].css',
    img: ({ isDev }) => isDev ? '[path][name].[ext]' : 'img/[fullhash:7].[ext]',
    font: ({ isDev }) => isDev ? '[path][name].[ext]' : 'fonts/[fullhash:7].[ext]',
    video: ({ isDev }) => isDev ? '[path][name].[ext]' : 'videos/[fullhash:7].[ext]'
  },
  loaders: {
    file: {},
    fontUrl: { limit: 1000 },
    imgUrl: { limit: 1000 },
    pugPlain: {},
    vue: {
      transformAssetUrls: {
        video: 'src',
        source: 'src',
        object: 'src',
        embed: 'src'
      }
    },
    css: {},
    cssModules: {
<<<<<<< HEAD
      localIdentName: '[local]_[fullhash:base64:5]'
=======
      modules: {
        localIdentName: '[local]_[hash:base64:5]'
      }
>>>>>>> e9c4bcfe
    },
    less: {},
    sass: {
      indentedSyntax: true
    },
    scss: {},
    stylus: {},
    vueStyle: {}
  },
  styleResources: {},
  plugins: [],
  terser: {},
  optimizeCSS: undefined,
  optimization: {
    runtimeChunk: 'single',
    minimize: undefined,
    minimizer: undefined,
    splitChunks: {
      chunks: 'all',
      automaticNameDelimiter: '.',
      cacheGroups: {}
    }
  },
  splitChunks: {
    layouts: false,
    pages: true,
    commons: true
  },
  babel: {
    configFile: false,
    babelrc: false,
    cacheDirectory: undefined
  },
  transpile: [], // Name of NPM packages to be transpiled
  postcss: {
    preset: {
      // https://cssdb.org/#staging-process
      stage: 2
    }
  },
  html: {
    minify: {
      collapseBooleanAttributes: true,
      decodeEntities: true,
      minifyCSS: true,
      minifyJS: true,
      processConditionalComments: true,
      removeEmptyAttributes: true,
      removeRedundantAttributes: true,
      trimCustomFragments: true,
      useShortDoctype: true
    }
  },

  template: undefined,
  templates: [],

  watch: [],
  devMiddleware: {},
  hotMiddleware: {},

  stats: {
    excludeAssets: [
      /.map$/,
      /index\..+\.html$/,
      /vue-ssr-(client|modern)-manifest.json/
    ]
  },
  friendlyErrors: true,
  additionalExtensions: [],
  warningIgnoreFilters: []
})<|MERGE_RESOLUTION|>--- conflicted
+++ resolved
@@ -41,13 +41,9 @@
     },
     css: {},
     cssModules: {
-<<<<<<< HEAD
-      localIdentName: '[local]_[fullhash:base64:5]'
-=======
       modules: {
         localIdentName: '[local]_[hash:base64:5]'
       }
->>>>>>> e9c4bcfe
     },
     less: {},
     sass: {
