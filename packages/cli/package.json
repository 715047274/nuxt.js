--- conflicted
+++ resolved
@@ -22,11 +22,7 @@
     "exit": "^0.1.2",
     "fs-extra": "^8.1.0",
     "hable": "^3.0.0",
-<<<<<<< HEAD
-    "minimist": "^1.2.3",
-=======
     "minimist": "^1.2.5",
->>>>>>> 52caef20
     "opener": "1.5.1",
     "pretty-bytes": "^5.3.0",
     "std-env": "^2.2.1",
