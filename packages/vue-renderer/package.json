--- conflicted
+++ resolved
@@ -9,12 +9,8 @@
   ],
   "dependencies": {
     "@nuxt/devalue": "^1.2.4",
-<<<<<<< HEAD
-    "@nuxt/utils": "2.12.0",
     "@vue/server-renderer": "^3.0.0-alpha.11",
-=======
     "@nuxt/utils": "2.12.1",
->>>>>>> a51f6d99
     "consola": "^2.11.3",
     "fs-extra": "^9.0.0",
     "lru-cache": "^5.1.1",
