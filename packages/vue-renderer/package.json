{
  "name": "@nuxt/vue-renderer",
  "version": "2.6.2",
  "repository": "nuxt/nuxt.js",
  "license": "MIT",
  "files": [
    "dist"
  ],
  "main": "dist/vue-renderer.js",
  "dependencies": {
    "@nuxt/devalue": "^1.2.3",
<<<<<<< HEAD
    "@nuxt/utils": "2.6.1",
=======
    "@nuxt/utils": "2.6.2",
>>>>>>> 6cee8932
    "consola": "^2.6.0",
    "fs-extra": "^7.0.1",
    "lru-cache": "^5.1.1",
    "vue": "^2.6.10",
    "vue-meta": "^1.6.0",
    "vue-server-renderer": "^2.6.10"
  },
  "publishConfig": {
    "access": "public"
  }
}<|MERGE_RESOLUTION|>--- conflicted
+++ resolved
@@ -9,11 +9,7 @@
   "main": "dist/vue-renderer.js",
   "dependencies": {
     "@nuxt/devalue": "^1.2.3",
-<<<<<<< HEAD
-    "@nuxt/utils": "2.6.1",
-=======
     "@nuxt/utils": "2.6.2",
->>>>>>> 6cee8932
     "consola": "^2.6.0",
     "fs-extra": "^7.0.1",
     "lru-cache": "^5.1.1",
