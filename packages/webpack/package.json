--- conflicted
+++ resolved
@@ -42,13 +42,8 @@
     "thread-loader": "^2.1.3",
     "time-fix-plugin": "^2.0.6",
     "url-loader": "^3.0.0",
-<<<<<<< HEAD
-    "vue-loader": "^15.7.1",
+    "vue-loader": "^15.9.0",
     "webpack": "^5.0.0-beta.13",
-=======
-    "vue-loader": "^15.9.0",
-    "webpack": "^4.41.6",
->>>>>>> 148a497f
     "webpack-bundle-analyzer": "^3.6.0",
     "webpack-dev-middleware": "^3.7.2",
     "webpack-hot-middleware": "^2.25.0",
