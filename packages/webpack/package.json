--- conflicted
+++ resolved
@@ -15,11 +15,7 @@
     "babel-loader": "^8.1.0",
     "cache-loader": "^4.1.0",
     "caniuse-lite": "^1.0.30001055",
-<<<<<<< HEAD
     "chalk": "^4.0.0",
-=======
-    "chalk": "^3.0.0",
->>>>>>> 498f408d
     "consola": "^2.12.1",
     "css-loader": "^3.5.3",
     "cssnano": "^4.1.10",
@@ -32,11 +28,7 @@
     "html-webpack-plugin": "^4.3.0",
     "memory-fs": "^0.4.1",
     "optimize-css-assets-webpack-plugin": "^5.0.3",
-<<<<<<< HEAD
     "pify": "^5.0.0",
-=======
-    "pify": "^4.0.1",
->>>>>>> 498f408d
     "postcss": "^7.0.29",
     "postcss-import": "^12.0.1",
     "postcss-import-resolver": "^2.0.0",
@@ -49,11 +41,7 @@
     "terser-webpack-plugin": "^3.0.0",
     "thread-loader": "^2.1.3",
     "time-fix-plugin": "^2.0.6",
-<<<<<<< HEAD
     "url-loader": "^3.0.0",
-=======
-    "url-loader": "^2.3.0",
->>>>>>> 498f408d
     "vue-loader": "^15.9.2",
     "webpack": "^4.43.0",
     "webpack-bundle-analyzer": "^3.7.0",
