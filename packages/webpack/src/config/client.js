--- conflicted
+++ resolved
@@ -20,9 +20,6 @@
   }
 
   get devtool () {
-<<<<<<< HEAD
-    return this.dev ? 'eval-cheap-module-source-map' : false
-=======
     if (!this.dev) {
       return false
     }
@@ -30,7 +27,7 @@
     const noUnsafeEval = scriptPolicy && !scriptPolicy.includes('\'unsafe-eval\'')
     return noUnsafeEval
       ? 'cheap-module-source-map'
-      : 'cheap-module-eval-source-map'
+      : 'eval-cheap-module-source-map'
   }
 
   getCspScriptPolicy () {
@@ -39,7 +36,6 @@
       const { policies = {} } = csp
       return policies['script-src'] || policies['default-src'] || []
     }
->>>>>>> 7efe0a79
   }
 
   getFileName (...args) {
@@ -132,11 +128,7 @@
       new HTMLPlugin({
         filename: '../server/index.spa.html',
         template: appTemplatePath,
-<<<<<<< HEAD
-        minify: this.buildContext.buildOptions,
-=======
         minify: buildOptions.html.minify,
->>>>>>> 7efe0a79
         inject: true
       }),
       new VueSSRClientPlugin({
