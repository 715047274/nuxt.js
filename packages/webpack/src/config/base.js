import path from 'path'
import consola from 'consola'
import TimeFixPlugin from 'time-fix-plugin'
import clone from 'lodash/clone'
import cloneDeep from 'lodash/cloneDeep'
import escapeRegExp from 'lodash/escapeRegExp'
import VueLoader from 'vue-loader'
import ExtractCssChunksPlugin from 'extract-css-chunks-webpack-plugin'
import TerserWebpackPlugin from 'terser-webpack-plugin'
import WebpackBar from 'webpackbar'
import env from 'std-env'

import { isUrl, urlJoin } from '@nuxt/utils'

import PerfLoader from '../utils/perf-loader'
import StyleLoader from '../utils/style-loader'
import WarnFixPlugin from '../plugins/warnfix'
import WP5FixPlugin from '../plugins/wp5-fix'

import { reservedVueTags } from '../utils/reserved-tags'

export default class WebpackBaseConfig {
  constructor(builder) {
    this.builder = builder
    this.buildContext = builder.buildContext
    this.modulesToTranspile = this.normalizeTranspile()
  }

  get colors() {
    return {
      client: 'green',
      server: 'orange',
      modern: 'blue'
    }
  }

  get devtool() {
    return false
  }

  get nuxtEnv() {
    return {
      isDev: this.dev,
      isServer: this.isServer,
      isClient: !this.isServer,
      isModern: !!this.isModern
    }
  }

  get mode() {
    return this.dev ? 'development' : 'production'
  }

  get dev() {
    return this.buildContext.options.dev
  }

  get loaders() {
    return this.buildContext.buildOptions.loaders
  }

  normalizeTranspile() {
    // include SFCs in node_modules
    const items = [/\.vue\.js/i]
    for (const pattern of this.buildContext.buildOptions.transpile) {
      if (pattern instanceof RegExp) {
        items.push(pattern)
      } else {
        const posixModule = pattern.replace(/\\/g, '/')
        items.push(new RegExp(escapeRegExp(path.normalize(posixModule))))
      }
    }
    return items
  }

  getBabelOptions() {
    const options = clone(this.buildContext.buildOptions.babel)

    if (typeof options.presets === 'function') {
      options.presets = options.presets({ isServer: this.isServer })
    }

    if (!options.babelrc && !options.presets) {
      options.presets = [
        [
          require.resolve('@nuxt/babel-preset-app'),
          {
            buildTarget: this.isServer ? 'server' : 'client'
          }
        ]
      ]
    }

    return options
  }

  getFileName(key) {
    let fileName = this.buildContext.buildOptions.filenames[key]
    if (typeof fileName === 'function') {
      fileName = fileName(this.nuxtEnv)
    }
    if (this.dev) {
      const hash = /\[(chunkhash|contenthash|hash)(?::(\d+))?]/.exec(fileName)
      if (hash) {
        consola.warn(`Notice: Please do not use ${hash[1]} in dev mode to prevent memory leak`)
      }
    }
    return fileName
  }

  env() {
    const env = {
      'process.env.NODE_ENV': JSON.stringify(this.mode),
      'process.mode': JSON.stringify(this.mode),
      'process.static': this.buildContext.isStatic
    }
    Object.entries(this.buildContext.options.env).forEach(([key, value]) => {
      env['process.env.' + key] =
        ['boolean', 'number'].includes(typeof value)
          ? value
          : JSON.stringify(value)
    })
    return env
  }

  output() {
    const {
      options: { buildDir, router },
      buildOptions: { publicPath }
    } = this.buildContext
    return {
      path: path.resolve(buildDir, 'dist', this.isServer ? 'server' : 'client'),
      filename: this.getFileName('app'),
      chunkFilename: this.getFileName('chunk'),
      publicPath: isUrl(publicPath) ? publicPath : urlJoin(router.base, publicPath)
    }
  }

  cache() {
    if (!this.options.build.cache) {
      return false
    }

    return {
      type: 'filesystem',
      cacheDirectory: path.resolve('node_modules/.cache/@nuxt/webpack/'),
      ...this.options.build.cache,
      name: this.name
    }
  }

  optimization() {
    const optimization = cloneDeep(this.buildContext.buildOptions.optimization)

    if (optimization.minimize && optimization.minimizer === undefined) {
      optimization.minimizer = this.minimizer()
    }

    return optimization
  }

  minimizer() {
    const minimizer = []
    const { terser, cache } = this.buildContext.buildOptions

    // https://github.com/webpack-contrib/terser-webpack-plugin
    if (terser) {
      minimizer.push(
        new TerserWebpackPlugin(Object.assign({
          parallel: true,
          cache,
          sourceMap: this.devtool && /source-?map/.test(this.devtool),
          extractComments: {
            filename: 'LICENSES'
          },
          terserOptions: {
            compress: {
              ecma: this.isModern ? 6 : undefined
            },
            output: {
              comments: /^\**!|@preserve|@license|@cc_on/
            },
            mangle: {
              reserved: reservedVueTags
            }
          }
        }, terser))
      )
    }

    return minimizer
  }

  alias() {
    const { srcDir, rootDir, dir: { assets: assetsDir, static: staticDir } } = this.buildContext.options

    return {
      '~': path.join(srcDir),
      '~~': path.join(rootDir),
      '@': path.join(srcDir),
      '@@': path.join(rootDir),
      [assetsDir]: path.join(srcDir, assetsDir),
      [staticDir]: path.join(srcDir, staticDir)
    }
  }

  rules() {
    const perfLoader = new PerfLoader(this.name, this.buildContext)
    const styleLoader = new StyleLoader(
      this.buildContext,
      { isServer: this.isServer, perfLoader }
    )
    const babelLoader = {
      loader: require.resolve('babel-loader'),
      options: this.getBabelOptions()
    }

    return [
      {
        test: /\.vue$/i,
        loader: 'vue-loader',
        options: this.loaders.vue
      },
      {
        test: /\.pug$/i,
        oneOf: [
          {
            resourceQuery: /^\?vue/i,
            use: [{
              loader: 'pug-plain-loader',
              options: this.loaders.pugPlain
            }]
          },
          {
            use: [
              'raw-loader',
              {
                loader: 'pug-plain-loader',
                options: this.loaders.pugPlain
              }
            ]
          }
        ]
      },
      {
        test: /\.jsx?$/i,
        exclude: (file) => {
          file = file.split('node_modules', 2)[1]

          // not exclude files outside node_modules
          if (!file) {
            return false
          }

          // item in transpile can be string or regex object
          return !this.modulesToTranspile.some(module => module.test(file))
        },
        use: perfLoader.js().concat(babelLoader)
      },
      {
        test: /\.ts$/i,
        use: [
          babelLoader,
          {
            loader: 'ts-loader',
            options: this.loaders.ts
          }
        ]
      },
      {
        test: /\.tsx$/i,
        use: [
          babelLoader,
          {
            loader: 'ts-loader',
            options: this.loaders.tsx
          }
        ]
      },
      {
        test: /\.css$/i,
        oneOf: styleLoader.apply('css')
      },
      {
        test: /\.p(ost)?css$/i,
        oneOf: styleLoader.apply('postcss')
      },
      {
        test: /\.less$/i,
        oneOf: styleLoader.apply('less', {
          loader: 'less-loader',
          options: this.loaders.less
        })
      },
      {
        test: /\.sass$/i,
        oneOf: styleLoader.apply('sass', {
          loader: 'sass-loader',
          options: this.loaders.sass
        })
      },
      {
        test: /\.scss$/i,
        oneOf: styleLoader.apply('scss', {
          loader: 'sass-loader',
          options: this.loaders.scss
        })
      },
      {
        test: /\.styl(us)?$/i,
        oneOf: styleLoader.apply('stylus', {
          loader: 'stylus-loader',
          options: this.loaders.stylus
        })
      },
      {
        test: /\.(png|jpe?g|gif|svg|webp)$/i,
        use: [{
          loader: 'url-loader',
          options: Object.assign(
            this.loaders.imgUrl,
            { name: this.getFileName('img') }
          )
        }]
      },
      {
        test: /\.(woff2?|eot|ttf|otf)(\?.*)?$/i,
        use: [{
          loader: 'url-loader',
          options: Object.assign(
            this.loaders.fontUrl,
            { name: this.getFileName('font') }
          )
        }]
      },
      {
        test: /\.(webm|mp4|ogv)$/i,
        use: [{
          loader: 'file-loader',
          options: Object.assign(
            this.loaders.file,
            { name: this.getFileName('video') }
          )
        }]
      }
    ]
  }

  plugins() {
    const plugins = []
    const { nuxt, buildOptions } = this.buildContext

    // TODO: Remove ME
    plugins.push(new WP5FixPlugin())

    // Add timefix-plugin before others plugins
    if (this.dev) {
      plugins.push(new TimeFixPlugin())
    }

    // CSS extraction)
    if (buildOptions.extractCSS) {
      plugins.push(new ExtractCssChunksPlugin(Object.assign({
        filename: this.getFileName('css'),
        chunkFilename: this.getFileName('css'),
        // TODO: https://github.com/faceyspacey/extract-css-chunks-webpack-plugin/issues/132
        reloadAll: true
      }, buildOptions.extractCSS)))
    }

    plugins.push(new VueLoader.VueLoaderPlugin())

    plugins.push(...(buildOptions.plugins || []))

    // Hide warnings about plugins without a default export (#1179)
    plugins.push(new WarnFixPlugin())

    // Build progress indicator
    plugins.push(new WebpackBar({
      name: this.name,
      color: this.colors[this.name],
      reporters: [
        'basic',
        'fancy',
        'profile',
        'stats'
      ],
      basic: !buildOptions.quiet && env.minimalCLI,
      fancy: !buildOptions.quiet && !env.minimalCLI,
      profile: !buildOptions.quiet && buildOptions.profile,
      stats: !buildOptions.quiet && !this.dev && buildOptions.stats,
      reporter: {
        change: (_, { shortPath }) => {
          if (!this.isServer) {
            nuxt.callHook('bundler:change', shortPath)
          }
        },
        done: (buildContext) => {
          if (buildContext.hasErrors) {
            nuxt.callHook('bundler:error')
          }
        },
        allDone: () => {
          nuxt.callHook('bundler:done')
        }
      }
    }))

<<<<<<< HEAD
    // CSS extraction)
    if (this.options.build.extractCSS) {
      plugins.push(new ExtractCssChunksPlugin(Object.assign({
        filename: this.getFileName('css'),
        chunkFilename: this.getFileName('css'),
        // TODO: https://github.com/faceyspacey/extract-css-chunks-webpack-plugin/issues/132
        reloadAll: true
      }, this.options.build.extractCSS)))
=======
    if (buildOptions.hardSource) {
      plugins.push(new HardSourcePlugin(Object.assign({}, buildOptions.hardSource)))
>>>>>>> 4e51723e
    }

    return plugins
  }

  extendConfig(config) {
    const { extend } = this.buildContext.buildOptions
    if (typeof extend === 'function') {
      const extendedConfig = extend.call(
        this.builder, config, { loaders: this.loaders, ...this.nuxtEnv }
      )
      // Only overwrite config when something is returned for backwards compatibility
      if (extendedConfig !== undefined) {
        return extendedConfig
      }
    }
    return config
  }

  config() {
    // Prioritize nested node_modules in webpack search path (#2558)
    const webpackModulesDir = ['node_modules'].concat(this.buildContext.options.modulesDir)

    const config = {
      name: this.name,
      mode: this.mode,
      devtool: this.devtool,
      cache: this.cache(),
      optimization: this.optimization(),
      output: this.output(),
      performance: {
        maxEntrypointSize: 1000 * 1024,
        hints: this.dev ? false : 'warning'
      },
      resolve: {
        extensions: ['.wasm', '.mjs', '.js', '.json', '.vue', '.jsx', '.ts', '.tsx'],
        alias: this.alias(),
        modules: webpackModulesDir
      },
      resolveLoader: {
        modules: webpackModulesDir
      },
      module: {
        rules: this.rules()
      },
      plugins: this.plugins()
    }

    // Clone deep avoid leaking config between Client and Server
    const extendedConfig = this.extendConfig(cloneDeep(config))
    const { optimization } = extendedConfig
    // Todo remove in nuxt 3 in favor of devtool config property or https://webpack.js.org/plugins/source-map-dev-tool-plugin
    if (optimization && optimization.minimizer && extendedConfig.devtool) {
      const terser = optimization.minimizer.find(p => p instanceof TerserWebpackPlugin)
      if (terser) {
        terser.options.sourceMap = /source-?map/.test(extendedConfig.devtool)
      }
    }

    return extendedConfig
  }
}<|MERGE_RESOLUTION|>--- conflicted
+++ resolved
@@ -406,8 +406,7 @@
       }
     }))
 
-<<<<<<< HEAD
-    // CSS extraction)
+    // CSS extraction
     if (this.options.build.extractCSS) {
       plugins.push(new ExtractCssChunksPlugin(Object.assign({
         filename: this.getFileName('css'),
@@ -415,10 +414,6 @@
         // TODO: https://github.com/faceyspacey/extract-css-chunks-webpack-plugin/issues/132
         reloadAll: true
       }, this.options.build.extractCSS)))
-=======
-    if (buildOptions.hardSource) {
-      plugins.push(new HardSourcePlugin(Object.assign({}, buildOptions.hardSource)))
->>>>>>> 4e51723e
     }
 
     return plugins
