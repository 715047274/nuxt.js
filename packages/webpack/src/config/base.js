--- conflicted
+++ resolved
@@ -13,12 +13,8 @@
 
 import PerfLoader from '../utils/perf-loader'
 import StyleLoader from '../utils/style-loader'
-<<<<<<< HEAD
-import WarnFixPlugin from '../plugins/warnfix'
+import WarningIgnorePlugin from '../plugins/warning-ignore'
 import WP5FixPlugin from '../plugins/wp5-fix'
-=======
-import WarningIgnorePlugin from '../plugins/warning-ignore'
->>>>>>> de526f6d
 
 import { reservedVueTags } from '../utils/reserved-tags'
 
@@ -427,7 +423,6 @@
       }
     }))
 
-<<<<<<< HEAD
     // CSS extraction
     if (this.options.build.extractCSS) {
       plugins.push(new ExtractCssChunksPlugin(Object.assign({
@@ -436,16 +431,6 @@
         // TODO: https://github.com/faceyspacey/extract-css-chunks-webpack-plugin/issues/132
         reloadAll: true
       }, this.options.build.extractCSS)))
-=======
-    if (buildOptions.hardSource) {
-      // https://github.com/mzgoddard/hard-source-webpack-plugin
-      plugins.push(new HardSourcePlugin({
-        info: {
-          level: 'warn'
-        },
-        ...buildOptions.hardSource
-      }))
->>>>>>> de526f6d
     }
 
     return plugins
