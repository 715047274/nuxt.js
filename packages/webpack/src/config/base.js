--- conflicted
+++ resolved
@@ -395,7 +395,6 @@
       }
     }))
 
-<<<<<<< HEAD
     // CSS extraction)
     if (this.options.build.extractCSS) {
       plugins.push(new ExtractCssChunksPlugin(Object.assign({
@@ -404,10 +403,6 @@
         // TODO: https://github.com/faceyspacey/extract-css-chunks-webpack-plugin/issues/132
         reloadAll: true
       }, this.options.build.extractCSS)))
-=======
-    if (this.options.build.hardSource) {
-      plugins.push(new HardSourcePlugin(Object.assign({}, this.options.build.hardSource)))
->>>>>>> 3997d504
     }
 
     return plugins
