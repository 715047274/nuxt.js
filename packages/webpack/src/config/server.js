import path from 'path'
import fs from 'fs'
import webpack from 'webpack'
<<<<<<< HEAD
import escapeRegExp from 'lodash/escapeRegExp'
=======
import nodeExternals from 'webpack-node-externals'
>>>>>>> e9c4bcfe

// TODO: remove when webpack-node-externals support webpack5
import nodeExternals from '../plugins/externals'
import VueSSRServerPlugin from '../plugins/vue/server'

import WebpackBaseConfig from './base'

export default class WebpackServerConfig extends WebpackBaseConfig {
  constructor (...args) {
    super(...args)
    this.name = 'server'
    this.isServer = true
  }

  get devtool () {
    return 'cheap-module-source-map'
  }

  get externalsWhitelist () {
    return [
      /\.(?!js(x|on)?$)/i,
      ...this.normalizeTranspile()
    ]
  }

  env () {
    return Object.assign(super.env(), {
      'process.env.VUE_ENV': JSON.stringify('server'),
      'process.browser': false,
      'process.client': false,
      'process.server': true,
      'process.modern': false
    })
  }

  optimization () {
    return {
      splitChunks: false,
      minimizer: this.minimizer()
    }
  }

  resolve () {
    const resolveConfig = super.resolve()

    resolveConfig.resolve.mainFields = ['main', 'module']

    return resolveConfig
  }

  alias () {
    const aliases = super.alias()

    for (const p of this.buildContext.plugins) {
      if (!aliases[p.name]) {
        // Do not load client-side plugins on server-side
        aliases[p.name] = p.mode === 'client' ? './empty.js' : p.src
      }
    }

    return aliases
  }

  plugins () {
    const plugins = super.plugins()
    plugins.push(
      new VueSSRServerPlugin({
        filename: `${this.name}.manifest.json`
      }),
      new webpack.DefinePlugin(this.env())
    )
    return plugins
  }

  config () {
    const config = super.config()

    Object.assign(config, {
      target: 'node',
      node: false,
      entry: Object.assign({}, config.entry, {
        app: [path.resolve(this.buildContext.options.buildDir, 'server.js')]
      }),
      output: Object.assign({}, config.output, {
        filename: 'server.js',
        libraryTarget: 'commonjs2'
      }),
      performance: {
        hints: false,
        maxEntrypointSize: Infinity,
        maxAssetSize: Infinity
      },
      externals: [].concat(config.externals || [])
    })

    // https://webpack.js.org/configuration/externals/#externals
    // https://github.com/liady/webpack-node-externals
    // https://vue-loader.vuejs.org/migrating.html#ssr-externals
    if (!this.buildContext.buildOptions.standalone) {
      this.buildContext.options.modulesDir.forEach((dir) => {
        if (fs.existsSync(dir)) {
          config.externals.push(
            nodeExternals({
              whitelist: this.externalsWhitelist,
              modulesDir: dir
            })
          )
        }
      })
    }

    return config
  }
}<|MERGE_RESOLUTION|>--- conflicted
+++ resolved
@@ -1,11 +1,6 @@
 import path from 'path'
 import fs from 'fs'
 import webpack from 'webpack'
-<<<<<<< HEAD
-import escapeRegExp from 'lodash/escapeRegExp'
-=======
-import nodeExternals from 'webpack-node-externals'
->>>>>>> e9c4bcfe
 
 // TODO: remove when webpack-node-externals support webpack5
 import nodeExternals from '../plugins/externals'
