--- conflicted
+++ resolved
@@ -4,11 +4,7 @@
 */
 
 import EventEmitter from 'events'
-<<<<<<< HEAD
-import HTMLPlugin from 'html-webpack-plugin'
-=======
 import HtmlWebpackPlugin from 'html-webpack-plugin'
->>>>>>> 7efe0a79
 import { safariNoModuleFix } from '@nuxt/utils'
 
 const assetsMap = {}
@@ -54,11 +50,7 @@
   applyLegacy (compiler) {
     const ID = 'nuxt-legacy-bundle'
     compiler.hooks.compilation.tap(ID, (compilation) => {
-<<<<<<< HEAD
       HTMLPlugin.getHooks(compilation).alterAssetTagGroups.tap(ID, (data) => {
-=======
-      HtmlWebpackPlugin.getHooks(compilation).alterAssetTagGroups.tapAsync(ID, (data, cb) => {
->>>>>>> 7efe0a79
         // get stats, write to disk
         this.assets = {
           name: data.plugin.options.filename,
@@ -72,11 +64,7 @@
   applyModern (compiler) {
     const ID = 'nuxt-modern-bundle'
     compiler.hooks.compilation.tap(ID, (compilation) => {
-<<<<<<< HEAD
       HTMLPlugin.getHooks(compilation).alterAssetTagGroups.tapPromise(ID, async (data) => {
-=======
-      HtmlWebpackPlugin.getHooks(compilation).alterAssetTagGroups.tapAsync(ID, async (data, cb) => {
->>>>>>> 7efe0a79
         // use <script type="module"> for modern assets
         data.bodyTags.forEach((tag) => {
           if (tag.tagName === 'script' && tag.attributes) {
@@ -99,18 +87,6 @@
         const legacyAssets = (await this.getAssets(fileName))
           .filter(a => a.tagName === 'script' && a.attributes)
 
-<<<<<<< HEAD
-        // inject Safari 10 nomodule fix
-        data.bodyTags.push({
-          tagName: 'script',
-          closeTag: true,
-          innerHTML: safariNoModuleFix
-        })
-
-        for (const a of legacyAssets) {
-          a.attributes.nomodule = true
-          data.bodyTags.push(a)
-=======
         for (const a of legacyAssets) {
           a.attributes.nomodule = true
           data.bodyTags.push(a)
@@ -143,7 +119,6 @@
             closeTag: true,
             innerHTML: safariNoModuleFix
           })
->>>>>>> 7efe0a79
         }
 
         delete assetsMap[fileName]
