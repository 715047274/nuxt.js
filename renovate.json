--- conflicted
+++ resolved
@@ -7,14 +7,9 @@
     "next"
   ],
   "ignoreDeps": [
-<<<<<<< HEAD
-    "core-js",
-    "@rollup/plugin-node-resolve"
-=======
     "memory-fs",
     "@rollup/plugin-node-resolve",
     "@babel/parser"
->>>>>>> b3883cc4
   ],
   "lockFileMaintenance": {
     "enabled": true
